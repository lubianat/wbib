#!/usr/bin/env python

"""Tests for `wbib` package."""
import unittest
from wbib import wbib, queries
import yaml


class TestWbib(unittest.TestCase):
    """Tests for `wbib` package."""

    def setUp(self):
        """Set up test fixtures, if any."""

    def tearDown(self):
        """Tear down test fixtures, if any."""

<<<<<<< HEAD
=======
    def test_if_queries_run(self):
        qids = ["Q35185544", "Q34555562", "Q21284234"]
        html = wbib.render_dashboard(qids, filepath="tests/index.html")

        assert "Demonstration" in html

>>>>>>> 4589a06f
    def test_format_with_prefix(self):
        qids = ["Q35185544", "Q34555562", "Q21284234"]
        result = "{ wd:Q35185544 wd:Q34555562 wd:Q21284234 }"
        test = queries.format_with_prefix(qids)
        assert result == test

    def test_doi_to_qid(self):
        dois = ["10.3897/RIO.2.E9342", "10.3389/fimmu.2019.02736", "wrong"]
        result = {"missing": set(["wrong"]), "qids": set(["Q61654697", "Q92072015"])}
        test = wbib.convert_doi_to_qid(dois)
        assert result["missing"] == test["missing"]
        assert result["qids"] == test["qids"]

    def test_advanced_rendering(self):
        with open("tests/config.yaml") as f2:
            config = yaml.load(f2, Loader=yaml.FullLoader)

        html = wbib.render_dashboard(
            config, mode="advanced", filepath="tests/advanced.html"
        )

        assert "Advanced Wikidata Bib" in html

    def test_basic_rendering(self):
        qids = ["Q35185544", "Q34555562", "Q21284234"]

        html = wbib.render_dashboard(
            info=qids, mode="basic", filepath="tests/basic.html"
        )
        assert "Demonstration" in html

    def test_error_in_advanced_rendering(self):
        qids = ["Q35185544", "Q34555562", "Q21284234"]
        with self.assertRaises(TypeError):
            with open("tests/config.yaml") as f2:
                config = yaml.load(f2, Loader=yaml.FullLoader)

            wbib.render_dashboard(qids, mode="advanced")<|MERGE_RESOLUTION|>--- conflicted
+++ resolved
@@ -9,21 +9,6 @@
 class TestWbib(unittest.TestCase):
     """Tests for `wbib` package."""
 
-    def setUp(self):
-        """Set up test fixtures, if any."""
-
-    def tearDown(self):
-        """Tear down test fixtures, if any."""
-
-<<<<<<< HEAD
-=======
-    def test_if_queries_run(self):
-        qids = ["Q35185544", "Q34555562", "Q21284234"]
-        html = wbib.render_dashboard(qids, filepath="tests/index.html")
-
-        assert "Demonstration" in html
-
->>>>>>> 4589a06f
     def test_format_with_prefix(self):
         qids = ["Q35185544", "Q34555562", "Q21284234"]
         result = "{ wd:Q35185544 wd:Q34555562 wd:Q21284234 }"
